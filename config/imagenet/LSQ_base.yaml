--- conflicted
+++ resolved
@@ -32,13 +32,8 @@
 # Qparms Optimizer settings
 different_optimizer_mode: True
 step_size_optimizer: AdamW
-<<<<<<< HEAD
-pre_trained: True
-evaluation_mode: True
-=======
 pre_trained: False
 evaluation_mode: False
->>>>>>> 19b45076
 write_log: True
 ddp: False
 invisible_pgb: False
